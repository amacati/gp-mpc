"""1D, 2D, and 3D quadrotor environment using PyBullet physics.

Based on UTIAS Dynamic Systems Lab's gym-pybullet-drones:
    * https://github.com/utiasDSL/gym-pybullet-drones
"""

import math
from copy import deepcopy

import casadi as cs
import numpy as np
import pybullet as p
from gymnasium import spaces

from safe_control_gym.envs.benchmark_env import Cost, Task
from safe_control_gym.envs.constraints import GENERAL_CONSTRAINTS
from safe_control_gym.envs.gym_pybullet_drones.base_aviary import BaseAviary, Physics
from safe_control_gym.envs.gym_pybullet_drones.quadrotor_utils import (AttitudeControl, QuadType, cmd2pwm,
                                                                       pwm2rpm)
from safe_control_gym.math_and_models.symbolic_systems import SymbolicModel
from safe_control_gym.math_and_models.transformations import (csRotXYZ, get_quaternion_from_euler,
                                                              transform_trajectory)


class Quadrotor(BaseAviary):
    """1D, 2D, and 3D quadrotor environment task.

    Including symbolic model, constraints, randomization, adversarial disturbances,
    multiple cost functions, stabilization and trajectory tracking references.
    """

    NAME = 'quadrotor'
    AVAILABLE_CONSTRAINTS = deepcopy(GENERAL_CONSTRAINTS)

    DISTURBANCE_MODES = {  # Set at runtime by QUAD_TYPE
        'observation': {
            'dim': -1
        },
        'action': {
            'dim': -1
        },
        'dynamics': {
            'dim': -1
        }
    }

    INERTIAL_PROP_RAND_INFO = {
        'M': {  # Nominal: 0.027
            'distrib': 'uniform',
            'low': 0.022,
            'high': 0.032
        },
        'Ixx': {  # Nominal: 1.4e-5
            'distrib': 'uniform',
            'low': 1.3e-5,
            'high': 1.5e-5
        },
        'Iyy': {  # Nominal: 1.4e-5
            'distrib': 'uniform',
            'low': 1.3e-5,
            'high': 1.5e-5
        },
        'Izz': {  # Nominal: 2.17e-5
            'distrib': 'uniform',
            'low': 2.07e-5,
            'high': 2.27e-5
        }
    }

    INIT_STATE_RAND_INFO = {
        'init_x': {
            'distrib': 'uniform',
            'low': -0.5,
            'high': 0.5
        },
        'init_x_dot': {
            'distrib': 'uniform',
            'low': -0.01,
            'high': 0.01
        },
        'init_y': {
            'distrib': 'uniform',
            'low': -0.5,
            'high': 0.5
        },
        'init_y_dot': {
            'distrib': 'uniform',
            'low': -0.01,
            'high': 0.01
        },
        'init_z': {
            'distrib': 'uniform',
            'low': 0.1,
            'high': 1.5
        },
        'init_z_dot': {
            'distrib': 'uniform',
            'low': -0.01,
            'high': 0.01
        },
        'init_phi': {
            'distrib': 'uniform',
            'low': -0.3,
            'high': 0.3
        },
        'init_theta': {
            'distrib': 'uniform',
            'low': -0.3,
            'high': 0.3
        },
        'init_psi': {
            'distrib': 'uniform',
            'low': -0.3,
            'high': 0.3
        },
        'init_p': {
            'distrib': 'uniform',
            'low': -0.01,
            'high': 0.01
        },
        'init_theta_dot': {  # TODO: replace with q.
            'distrib': 'uniform',
            'low': -0.01,
            'high': 0.01
        },
        'init_q': {
            'distrib': 'uniform',
            'low': -0.01,
            'high': 0.01
        },
        'init_r': {
            'distrib': 'uniform',
            'low': -0.01,
            'high': 0.01
        }
    }

    TASK_INFO = {
        'stabilization_goal': [0, 1],
        'stabilization_goal_tolerance': 0.05,
        'trajectory_type': 'circle',
        'num_cycles': 1,
        'trajectory_plane': 'zx',
        'trajectory_position_offset': [0.5, 0],
        'trajectory_scale': -0.5,
        'proj_point': [0, 0, 0.5],
        'proj_normal': [0, 1, 1],
    }

    def __init__(self,
                 init_state=None,
                 inertial_prop=None,
                 # custom args
                 quad_type: QuadType = QuadType.TWO_D,
                 norm_act_scale=0.1,
                 obs_goal_horizon=0,
                 rew_state_weight=1.0,
                 rew_act_weight=0.0001,
                 rew_exponential=True,
                 done_on_out_of_bound=True,
                 info_mse_metric_state_weight=None,
                 **kwargs
                 ):
        """Initialize a quadrotor environment.

        Args:
            init_state (ndarray, optional): The initial state of the environment, (z, z_dot) or (x, x_dot, z, z_dot theta, theta_dot).
            inertial_prop (ndarray, optional): The inertial properties of the environment (M, Ixx, Iyy, Izz).
            quad_type (QuadType, optional): The choice of motion type (1D along z, 2D in the x-z plane, or 3D).
            norm_act_scale (float): Scaling the [-1,1] action space around hover thrust when `normalized_action_space` is True.
            obs_goal_horizon (int): How many future goal states to append to observation.
            rew_state_weight (list/ndarray): Quadratic weights for state in rl reward.
            rew_act_weight (list/ndarray): Quadratic weights for action in rl reward.
            rew_exponential (bool): If to exponential negative quadratic cost to positive, bounded [0,1] reward.
            done_on_out_of_bound (bool): If to terminate when state is out of bound.
            info_mse_metric_state_weight (list/ndarray): Quadratic weights for state in mse calculation for info dict.
        """

        self.QUAD_TYPE = QuadType(quad_type)
        self.norm_act_scale = norm_act_scale
        self.obs_goal_horizon = obs_goal_horizon
        self.rew_state_weight = np.array(rew_state_weight, ndmin=1, dtype=float)
        self.rew_act_weight = np.array(rew_act_weight, ndmin=1, dtype=float)
        self.rew_exponential = rew_exponential
        self.done_on_out_of_bound = done_on_out_of_bound
        if info_mse_metric_state_weight is None:
            if self.QUAD_TYPE == QuadType.ONE_D:
                self.info_mse_metric_state_weight = np.array([1, 0], ndmin=1, dtype=float)
            elif self.QUAD_TYPE == QuadType.TWO_D:
                self.info_mse_metric_state_weight = np.array([1, 0, 1, 0, 0, 0], ndmin=1, dtype=float)
            # elif self.QUAD_TYPE == QuadType.TWO_D_ATTITUDE:
            elif self.QUAD_TYPE in [QuadType.TWO_D_ATTITUDE, QuadType.TWO_D_ATTITUDE_BODY]:
                self.info_mse_metric_state_weight = np.array([1, 0, 1, 0, 0, 0], ndmin=1, dtype=float)
            elif self.QUAD_TYPE == QuadType.TWO_D_ATTITUDE_5S:
                self.info_mse_metric_state_weight = np.array([1, 0, 1, 0, 0], ndmin=1, dtype=float)
            elif self.QUAD_TYPE == QuadType.THREE_D:
                self.info_mse_metric_state_weight = np.array([1, 0, 1, 0, 1, 0, 0, 0, 0, 0, 0, 0], ndmin=1, dtype=float)
            elif self.QUAD_TYPE == QuadType.THREE_D_ATTITUDE:
                self.info_mse_metric_state_weight = np.array([1, 0, 1, 0, 1, 0, 0, 0, 0, 0, 0, 0], ndmin=1, dtype=float)
            else:
                raise ValueError('[ERROR] in Quadrotor.__init__(), not implemented quad type.')
        else:
            if (self.QUAD_TYPE == QuadType.ONE_D and len(info_mse_metric_state_weight) == 2) or \
                    (self.QUAD_TYPE == QuadType.TWO_D and len(info_mse_metric_state_weight) == 6) or \
                    (self.QUAD_TYPE == QuadType.THREE_D and len(info_mse_metric_state_weight) == 12) or \
                    (self.QUAD_TYPE == QuadType.TWO_D_ATTITUDE and len(info_mse_metric_state_weight) == 6) or \
                    (self.QUAD_TYPE == QuadType.TWO_D_ATTITUDE_BODY and len(info_mse_metric_state_weight) == 6) or \
                    (self.QUAD_TYPE == QuadType.TWO_D_ATTITUDE_5S and len(info_mse_metric_state_weight) == 5) or \
                    (self.QUAD_TYPE == QuadType.THREE_D_ATTITUDE and len(info_mse_metric_state_weight) == 12):
                self.info_mse_metric_state_weight = np.array(info_mse_metric_state_weight, ndmin=1, dtype=float)
            else:
                raise ValueError('[ERROR] in Quadrotor.__init__(), wrong info_mse_metric_state_weight argument size.')

        # BaseAviary constructor, called after defining the custom args,
        # since some BenchmarkEnv init setup can be task(custom args)-dependent.
        super().__init__(init_state=init_state, inertial_prop=inertial_prop, **kwargs)

        # Store initial state info.
        self.INIT_STATE_LABELS = {
            QuadType.ONE_D: ['init_x', 'init_x_dot'],
            QuadType.TWO_D: ['init_x', 'init_x_dot', 'init_z', 'init_z_dot', 'init_theta', 'init_theta_dot'],
            QuadType.TWO_D_ATTITUDE: ['init_x', 'init_x_dot', 'init_z', 'init_z_dot', 'init_theta', 'init_theta_dot'],
            QuadType.TWO_D_ATTITUDE_BODY: ['init_x', 'init_x_dot', 'init_z', 'init_z_dot', 'init_theta', 'init_theta_dot'],
            QuadType.TWO_D_ATTITUDE_5S: ['init_x', 'init_x_dot', 'init_z', 'init_z_dot', 'init_theta'],
            QuadType.THREE_D: ['init_x', 'init_x_dot', 'init_y', 'init_y_dot', 'init_z', 'init_z_dot',
                               'init_phi', 'init_theta', 'init_psi', 'init_p', 'init_q', 'init_r'],
            QuadType.THREE_D_ATTITUDE: ['init_x', 'init_x_dot', 'init_y', 'init_y_dot', 'init_z', 'init_z_dot',
                                        'init_phi', 'init_theta', 'init_psi', 'init_p', 'init_q', 'init_r']
        }
        if init_state is None:
            for init_name in self.INIT_STATE_RAND_INFO:  # Default zero state.
                self.__dict__[init_name.upper()] = 0.
        else:
            if isinstance(init_state, np.ndarray):  # Full state as numpy array .
                for i, init_name in enumerate(self.INIT_STATE_LABELS[self.QUAD_TYPE]):
                    self.__dict__[init_name.upper()] = init_state[i]
            elif isinstance(init_state, dict):  # Partial state as dictionary.
                for init_name in self.INIT_STATE_LABELS[self.QUAD_TYPE]:
                    self.__dict__[init_name.upper()] = init_state.get(init_name, 0.)
            else:
                raise ValueError('[ERROR] in Quadrotor.__init__(), init_state incorrect format.')

        # Remove randomization info of initial state components inconsistent with quad type.
        for init_name in list(self.INIT_STATE_RAND_INFO.keys()):
            if init_name not in self.INIT_STATE_LABELS[self.QUAD_TYPE]:
                self.INIT_STATE_RAND_INFO.pop(init_name, None)
        # Remove randomization info of inertial components inconsistent with quad type.
        if self.QUAD_TYPE == QuadType.ONE_D:
            # Do NOT randomize J for the 1D quadrotor.
            self.INERTIAL_PROP_RAND_INFO.pop('Ixx', None)
            self.INERTIAL_PROP_RAND_INFO.pop('Iyy', None)
            self.INERTIAL_PROP_RAND_INFO.pop('Izz', None)
        elif self.QUAD_TYPE == QuadType.TWO_D or \
                self.QUAD_TYPE == QuadType.TWO_D_ATTITUDE or \
                self.QUAD_TYPE == QuadType.TWO_D_ATTITUDE_5S \
                    or self.QUAD_TYPE == QuadType.TWO_D_ATTITUDE_BODY:
            # Only randomize Iyy for the 2D quadrotor.
            self.INERTIAL_PROP_RAND_INFO.pop('Ixx', None)
            self.INERTIAL_PROP_RAND_INFO.pop('Izz', None)

        # Override inertial properties of passed as arguments.
        if inertial_prop is None:
            pass
        elif self.QUAD_TYPE == QuadType.ONE_D and np.array(inertial_prop).shape == (1,):
            self.MASS = inertial_prop[0]
        elif self.QUAD_TYPE == QuadType.TWO_D and np.array(inertial_prop).shape == (2,):
            self.MASS, self.J[1, 1] = inertial_prop
        elif self.QUAD_TYPE == QuadType.TWO_D_ATTITUDE and np.array(inertial_prop).shape == (2,):
            self.MASS, self.J[1, 1] = inertial_prop
        elif self.QUAD_TYPE == QuadType.TWO_D_ATTITUDE_5S and np.array(inertial_prop).shape == (2,):
            self.MASS, self.J[1, 1] = inertial_prop
        elif self.QUAD_TYPE == QuadType.TWO_D_ATTITUDE_BODY and np.array(inertial_prop).shape == (2,):
            self.MASS, self.J[1, 1] = inertial_prop
        elif self.QUAD_TYPE == QuadType.THREE_D and np.array(inertial_prop).shape == (4,):
            self.MASS, self.J[0, 0], self.J[1, 1], self.J[2, 2] = inertial_prop
        elif isinstance(inertial_prop, dict):
            self.MASS = inertial_prop.get('M', self.MASS)
            self.J[0, 0] = inertial_prop.get('Ixx', self.J[0, 0])
            self.J[1, 1] = inertial_prop.get('Iyy', self.J[1, 1])
            self.J[2, 2] = inertial_prop.get('Izz', self.J[2, 2])
        else:
            raise ValueError('[ERROR] in Quadrotor.__init__(), inertial_prop incorrect format.')

        # Create X_GOAL and U_GOAL references for the assigned task.
        # if self.QUAD_TYPE == QuadType.TWO_D_ATTITUDE or self.QUAD_TYPE == QuadType.TWO_D_ATTITUDE_5S:
        if self.QUAD_TYPE in [QuadType.TWO_D_ATTITUDE, QuadType.TWO_D_ATTITUDE_5S, QuadType.TWO_D_ATTITUDE_BODY]:
            self.U_GOAL = np.array([self.MASS * self.GRAVITY_ACC, 0.0])
        else:
            self.U_GOAL = np.ones(self.action_dim) * self.MASS * self.GRAVITY_ACC / self.action_dim
        if self.TASK == Task.STABILIZATION:
            if self.QUAD_TYPE == QuadType.ONE_D:
                self.X_GOAL = np.hstack(
                    [self.TASK_INFO['stabilization_goal'][1],
                     0.0])  # x = {z, z_dot}.
            elif self.QUAD_TYPE == QuadType.TWO_D:
                self.X_GOAL = np.hstack([
                    self.TASK_INFO['stabilization_goal'][0], 0.0,
                    self.TASK_INFO['stabilization_goal'][1], 0.0, 0.0, 0.0
                ])  # x = {x, x_dot, z, z_dot, theta, theta_dot}.
            elif self.QUAD_TYPE == QuadType.TWO_D_ATTITUDE:
                self.X_GOAL = np.hstack([
                    self.TASK_INFO['stabilization_goal'][0], 0.0,
                    self.TASK_INFO['stabilization_goal'][1], 0.0, 0.0, 0.0
                ])  # x = {x, x_dot, z, z_dot, theta, theta_dot}.
            elif self.QUAD_TYPE == QuadType.TWO_D_ATTITUDE_BODY:
                self.X_GOAL = np.hstack([
                    self.TASK_INFO['stabilization_goal'][0], 0.0,
                    self.TASK_INFO['stabilization_goal'][1], 0.0, 0.0, 0.0
                ])
            elif self.QUAD_TYPE == QuadType.TWO_D_ATTITUDE_5S:
                self.X_GOAL = np.hstack([
                    self.TASK_INFO['stabilization_goal'][0], 0.0,
                    self.TASK_INFO['stabilization_goal'][1], 0.0, 0.0
                ])  # x = {x, x_dot, z, z_dot, theta}.
            elif self.QUAD_TYPE == QuadType.THREE_D:
                self.X_GOAL = np.hstack([
                    self.TASK_INFO['stabilization_goal'][0], 0.0,
                    self.TASK_INFO['stabilization_goal'][1], 0.0,
                    self.TASK_INFO['stabilization_goal'][2], 0.0,
                    0.0, 0.0, 0.0, 0.0, 0.0, 0.0
                ])  # x = {x, x_dot, y, y_dot, z, z_dot, phi, theta, psi, p_body, q_body, r_body}.
        elif self.TASK == Task.TRAJ_TRACKING:
            if 'ilqr_ref' in self.TASK_INFO.keys() and self.TASK_INFO['ilqr_ref']:
                traj_data = np.load(self.TASK_INFO['ilqr_traj_data'], allow_pickle=True).item()
                POS_REF = np.array(
                    [traj_data['obs'][0][:, 0], 0 * traj_data['obs'][0][:, 0], traj_data['obs'][0][:, 2]]).T
                VEL_REF = np.array(
                    [traj_data['obs'][0][:, 1], 0 * traj_data['obs'][0][:, 1], traj_data['obs'][0][:, 3]]).T
            else:
                waypoints = self.TASK_INFO['waypoints'] if 'waypoints' in self.TASK_INFO else None
                POS_REF, VEL_REF, _ = self._generate_trajectory(traj_type=self.TASK_INFO['trajectory_type'],
                                                                traj_length=self.EPISODE_LEN_SEC,
                                                                num_cycles=self.TASK_INFO['num_cycles'],
                                                                traj_plane=self.TASK_INFO['trajectory_plane'],
                                                                position_offset=self.TASK_INFO[
                                                                    'trajectory_position_offset'],
                                                                scaling=self.TASK_INFO['trajectory_scale'],
                                                                sample_time=self.CTRL_TIMESTEP,
                                                                waypoint_list=waypoints
                                                                )
                # Each of the 3 returned values is of shape (Ctrl timesteps, 3)
            if self.QUAD_TYPE == QuadType.ONE_D:
                self.X_GOAL = np.vstack([
                    POS_REF[:, 2],  # z
                    VEL_REF[:, 2]  # z_dot
                ]).transpose()
            elif self.QUAD_TYPE == QuadType.TWO_D:
                self.X_GOAL = np.vstack([
                    POS_REF[:, 0],  # x
                    VEL_REF[:, 0],  # x_dot
                    POS_REF[:, 2],  # z
                    VEL_REF[:, 2],  # z_dot
                    np.zeros(POS_REF.shape[0]),  # zeros
                    np.zeros(VEL_REF.shape[0])
                ]).transpose()
            elif self.QUAD_TYPE == QuadType.TWO_D_ATTITUDE:
                self.X_GOAL = np.vstack([
                    POS_REF[:, 0],  # x
                    VEL_REF[:, 0],  # x_dot
                    POS_REF[:, 2],  # z
                    VEL_REF[:, 2],  # z_dot
                    np.zeros(POS_REF.shape[0]),  # zeros
                    np.zeros(VEL_REF.shape[0])
                ]).transpose()
            elif self.QUAD_TYPE == QuadType.TWO_D_ATTITUDE_BODY:
                self.X_GOAL = np.vstack([
                    POS_REF[:, 0],  # x
                    VEL_REF[:, 0],  # x_dot
                    POS_REF[:, 2],  # z
                    VEL_REF[:, 2],  # z_dot
                    np.zeros(POS_REF.shape[0]),  # zeros
                    np.zeros(VEL_REF.shape[0])
                ]).transpose()
            elif self.QUAD_TYPE == QuadType.TWO_D_ATTITUDE_5S:
                self.X_GOAL = np.vstack([
                    POS_REF[:, 0],  # x
                    VEL_REF[:, 0],  # x_dot
                    POS_REF[:, 2],  # z
                    VEL_REF[:, 2],  # z_dot
                    np.zeros(POS_REF.shape[0]),  # zeros
                ]).transpose()
            elif self.QUAD_TYPE == QuadType.THREE_D:
                # Additional transformation of the originally planar trajectory.
                POS_REF_TRANS, VEL_REF_TRANS = transform_trajectory(
                    POS_REF, VEL_REF, trans_info={
                        'point': self.TASK_INFO['proj_point'],
                        'normal': self.TASK_INFO['proj_normal'],
                    })
                self.X_GOAL = np.vstack([
                    POS_REF_TRANS[:, 0],  # x
                    VEL_REF_TRANS[:, 0],  # x_dot
                    POS_REF_TRANS[:, 1],  # y
                    VEL_REF_TRANS[:, 1],  # y_dot
                    POS_REF_TRANS[:, 2],  # z
                    VEL_REF_TRANS[:, 2],  # z_dot
                    np.zeros(POS_REF_TRANS.shape[0]),  # zeros
                    np.zeros(POS_REF_TRANS.shape[0]),
                    np.zeros(POS_REF_TRANS.shape[0]),
                    np.zeros(VEL_REF_TRANS.shape[0]),
                    np.zeros(VEL_REF_TRANS.shape[0]),
                    np.zeros(VEL_REF_TRANS.shape[0])
                ]).transpose()
            elif self.QUAD_TYPE == QuadType.THREE_D_ATTITUDE:
                self.X_GOAL = np.vstack([
                    POS_REF[:, 0],  # x
                    VEL_REF[:, 0],  # x_dot
                    POS_REF[:, 1],  # y
                    VEL_REF[:, 1],  # y_dot
                    POS_REF[:, 2],  # z
                    VEL_REF[:, 2],  # z_dot
                    np.zeros(POS_REF.shape[0]),  # zeros
                    np.zeros(POS_REF.shape[0]),
                    np.zeros(POS_REF.shape[0]),
                    np.zeros(VEL_REF.shape[0]),
                    np.zeros(VEL_REF.shape[0]),
                    np.zeros(VEL_REF.shape[0])
                ]).transpose()

        # Set attitude controller if quadtype is QuadType.TWO_D_ATTITUDE
        # if self.QUAD_TYPE in [QuadType.TWO_D_ATTITUDE, QuadType.TWO_D_ATTITUDE_5S, QuadType.THREE_D_ATTITUDE]:
        if self.QUAD_TYPE in [QuadType.TWO_D_ATTITUDE, QuadType.TWO_D_ATTITUDE_5S, QuadType.TWO_D_ATTITUDE_BODY, QuadType.THREE_D_ATTITUDE]:
            self.attitude_control = AttitudeControl(self.CTRL_TIMESTEP, self.PYB_TIMESTEP)

        # Set prior/symbolic info.
        self._setup_symbolic()

    def reset(self, seed=None):
        """(Re-)initializes the environment to start an episode.

        Mandatory to call at least once after __init__().

        Args:
            seed (int): An optional seed to reseed the environment.

        Returns:
            obs (ndarray): The initial state of the environment.
            info (dict): A dictionary with information about the dynamics and constraints symbolic models.
        """
        super().before_reset(seed=seed)
        # PyBullet simulation reset.
        super()._reset_simulation()

        # Choose randomized or deterministic inertial properties.
        prop_values = {
            'M': self.MASS,
            'Ixx': self.J[0, 0],
            'Iyy': self.J[1, 1],
            'Izz': self.J[2, 2]
        }
        if self.RANDOMIZED_INERTIAL_PROP:
            prop_values = self._randomize_values_by_info(
                prop_values, self.INERTIAL_PROP_RAND_INFO)
            if any(phy_quantity < 0 for phy_quantity in prop_values.values()):
                raise ValueError('[ERROR] in Quadrotor.reset(), negative randomized inertial properties.')
        self.OVERRIDDEN_QUAD_MASS = prop_values['M']
        self.OVERRIDDEN_QUAD_INERTIA = [prop_values['Ixx'], prop_values['Iyy'], prop_values['Izz']]

        # Override inertial properties.
        p.changeDynamics(
            self.DRONE_IDS[0],
            linkIndex=-1,  # Base link.
            mass=self.OVERRIDDEN_QUAD_MASS,
            localInertiaDiagonal=self.OVERRIDDEN_QUAD_INERTIA,
            physicsClientId=self.PYB_CLIENT)

        # Randomize initial state.
        init_values = {init_name: self.__dict__[init_name.upper()]
                       for init_name in self.INIT_STATE_LABELS[self.QUAD_TYPE]}
        if self.RANDOMIZED_INIT:
            init_values = self._randomize_values_by_info(init_values, self.INIT_STATE_RAND_INFO)
        INIT_XYZ = [init_values.get('init_' + k, 0.) for k in ['x', 'y', 'z']]
        INIT_VEL = [init_values.get('init_' + k + '_dot', 0.) for k in ['x', 'y', 'z']]
        INIT_RPY = [init_values.get('init_' + k, 0.) for k in ['phi', 'theta', 'psi']]
        if self.QUAD_TYPE == QuadType.TWO_D:
            INIT_ANG_VEL = [0, init_values.get('init_theta_dot', 0.), 0]
        # elif self.QUAD_TYPE == QuadType.TWO_D_ATTITUDE or self.QUAD_TYPE == QuadType.TWO_D_ATTITUDE_5S:
        elif self.QUAD_TYPE in [QuadType.TWO_D_ATTITUDE, QuadType.TWO_D_ATTITUDE_5S, QuadType.TWO_D_ATTITUDE_BODY]:
            INIT_ANG_VEL = [0, init_values.get('init_theta_dot', 0.), 0]
            self.attitude_control.reset()
        else:
            INIT_ANG_VEL = [init_values.get('init_' + k, 0.) for k in ['p', 'q', 'r']]  # TODO: transform from body rates.
        p.resetBasePositionAndOrientation(self.DRONE_IDS[0], INIT_XYZ,
                                          p.getQuaternionFromEuler(INIT_RPY),
                                          physicsClientId=self.PYB_CLIENT)
        p.resetBaseVelocity(self.DRONE_IDS[0], INIT_VEL, INIT_ANG_VEL,
                            physicsClientId=self.PYB_CLIENT)

        # Update BaseAviary internal variables before calling self._get_observation().
        self._update_and_store_kinematic_information()
        obs, info = self._get_observation(), self._get_reset_info()
        obs, info = super().after_reset(obs, info)

        # Return either an observation and dictionary or just the observation.
        if self.INFO_IN_RESET:
            return obs, info
        else:
            return obs

    def step(self, action):
        """Advances the environment by one control step.

        Pass the commanded RPMs and the adversarial force to the superclass .step().
        The PyBullet simulation is stepped PYB_FREQ/CTRL_FREQ times in BaseAviary.

        Args:
            action (ndarray): The action applied to the environment for the step.

        Returns:
            obs (ndarray): The state of the environment after the step.
            reward (float): The scalar reward/cost of the step.
            done (bool): Whether the conditions for the end of an episode are met in the step.
            info (dict): A dictionary with information about the constraints evaluations and violations.
        """

        # Get the preprocessed rpm for each motor
        action = super().before_step(action)

        # Determine disturbance force.
        disturb_force = None
        passive_disturb = 'dynamics' in self.disturbances
        adv_disturb = self.adversary_disturbance == 'dynamics'
        if passive_disturb or adv_disturb:
            disturb_force = np.zeros(self.DISTURBANCE_MODES['dynamics']['dim'])
        if passive_disturb:
            disturb_force = self.disturbances['dynamics'].apply(
                disturb_force, self)
        if adv_disturb and self.adv_action is not None:
            disturb_force = disturb_force + self.adv_action
            # Clear the adversary action, wait for the next one.
            self.adv_action = None
        # Construct full (3D) disturbance force.
        if disturb_force is not None:
            if self.QUAD_TYPE == QuadType.ONE_D:
                # Only disturb on z direction.
                disturb_force = [0, 0, float(disturb_force)]
            elif self.QUAD_TYPE == QuadType.TWO_D:
                # Only disturb on x-z plane.
                disturb_force = [float(disturb_force[0]), 0, float(disturb_force[1])]
            elif self.QUAD_TYPE == QuadType.TWO_D_ATTITUDE:
                # Only disturb on x-z plane.
                disturb_force = [float(disturb_force[0]), 0, float(disturb_force[1])]
            elif self.QUAD_TYPE == QuadType.TWO_D_ATTITUDE_BODY:
                # Only disturb on x-z plane.
                disturb_force = [float(disturb_force[0]), 0, float(disturb_force[1])]
            elif self.QUAD_TYPE == QuadType.TWO_D_ATTITUDE_5S:
                # Only disturb on x-z plane.
                disturb_force = [float(disturb_force[0]), 0, float(disturb_force[1])]
            elif self.QUAD_TYPE == QuadType.THREE_D:
                disturb_force = np.asarray(disturb_force).flatten()
            elif self.QUAD_TYPE == QuadType.THREE_D_ATTITUDE:
                disturb_force = np.asarray(disturb_force).flatten()

        # Advance the simulation.
        super()._advance_simulation(action, disturb_force)
        # Standard Gym return.
        obs = self._get_observation()
        rew = self._get_reward()
        done = self._get_done()
        info = self._get_info()
        obs, rew, done, info = super().after_step(obs, rew, done, info)
        return obs, rew, done, info

    def render(self, mode='human', close=False):
        '''Retrieves a frame from PyBullet rendering.

        Args:
            mode (str): Unused.
            close (bool): Unused

        Returns:
            frame (ndarray): A multidimensional array with the RGB frame captured by PyBullet's camera.
        '''

        [w, h, rgb, _, _] = p.getCameraImage(width=self.RENDER_WIDTH,
                                             height=self.RENDER_HEIGHT,
                                             shadow=1,
                                             viewMatrix=self.CAM_VIEW,
                                             projectionMatrix=self.CAM_PRO,
                                             renderer=p.ER_TINY_RENDERER,
                                             flags=p.ER_SEGMENTATION_MASK_OBJECT_AND_LINKINDEX,
                                             physicsClientId=self.PYB_CLIENT)
        # Image.fromarray(np.reshape(rgb, (h, w, 4)), 'RGBA').show()
        return np.reshape(rgb, (h, w, 4))

    def _setup_symbolic(self, prior_prop={}, **kwargs):
        '''Creates symbolic (CasADi) models for dynamics, observation, and cost.

        Args:
            prior_prop (dict): specify the prior inertial prop to use in the symbolic model.
        '''
        m = prior_prop.get('M', self.MASS)
        Iyy = prior_prop.get('Iyy', self.J[1, 1])

        # identified parameters for the 2D attitude interface
        # NOTE: these parameters are not set in the prior_prop dict
        # since they are specific to the 2D attitude model
        beta_1 = prior_prop.get('beta_1', 18.112984649321753)
        beta_2 = prior_prop.get('beta_2', 3.6800)
        beta_3 = prior_prop.get('beta_3', 0)
        alpha_1 = prior_prop.get('alpha_1', -140.8)
        alpha_2 = prior_prop.get('alpha_2', -13.4)
        alpha_3 = prior_prop.get('alpha_3', 124.8)
        pitch_bias = prior_prop.get('pitch_bias', 0.0)

        g, length = self.GRAVITY_ACC, self.L
        dt = self.CTRL_TIMESTEP
        # Define states.
        z = cs.MX.sym('z')
        z_dot = cs.MX.sym('z_dot')
        u_eq = m * g
        if self.QUAD_TYPE == QuadType.ONE_D:
            nx, nu = 2, 1
            # Define states.
            X = cs.vertcat(z, z_dot)
            # Define input thrust.
            T = cs.MX.sym('T')
            U = cs.vertcat(T)
            # Define dynamics equations.
            X_dot = cs.vertcat(z_dot, T / m - g)
            # Define observation equation.
            Y = cs.vertcat(z, z_dot)
        elif self.QUAD_TYPE == QuadType.TWO_D:
            nx, nu = 6, 2
            # Define states.
            x = cs.MX.sym('x')
            x_dot = cs.MX.sym('x_dot')
            theta = cs.MX.sym('theta')
            theta_dot = cs.MX.sym('theta_dot')
            X = cs.vertcat(x, x_dot, z, z_dot, theta, theta_dot)
            # Define input thrusts.
            T1 = cs.MX.sym('T1')
            T2 = cs.MX.sym('T2')
            U = cs.vertcat(T1, T2)
            # Define dynamics equations.
            X_dot = cs.vertcat(x_dot,
                               cs.sin(theta) * (T1 + T2) / m,
                               z_dot,
                               cs.cos(theta) * (T1 + T2) / m - g,
                               theta_dot,
                               length * (T2 - T1) / Iyy / np.sqrt(2))
            # Define observation.
            Y = cs.vertcat(x, x_dot, z, z_dot, theta, theta_dot)
        elif self.QUAD_TYPE == QuadType.TWO_D_ATTITUDE:
            nx, nu = 6, 2
            # Define states.
            x = cs.MX.sym('x')
            x_dot = cs.MX.sym('x_dot')
            theta = cs.MX.sym('theta')  # pitch angle [rad]
            theta_dot = cs.MX.sym('theta_dot')
            X = cs.vertcat(x, x_dot, z, z_dot, theta, theta_dot)
            # Define input collective thrust and theta.
            T = cs.MX.sym('T_c')  # normalized thrust [N]
            P = cs.MX.sym('P_c')  # desired pitch angle [rad]
            U = cs.vertcat(T, P)
            # The thrust in PWM is converted from the normalized thrust.
            # With the formulat F_desired = b_F * T + a_F

            # Define dynamics equations.
            # TODO: create a parameter for the new quad model
<<<<<<< HEAD
            wn = 30
=======
            # X_dot = cs.vertcat(x_dot,
            #                    (18.112984649321753 * T + 3.7613154938448576) * cs.sin(theta),
            #                    z_dot,
            #                    (18.112984649321753 * T + 3.7613154938448576) * cs.cos(theta) - g,
            #                    theta_dot,
            #                    # 60 * (60 * (P - theta) - theta_dot)
            #                    -143.9 * theta - 13.02 * theta_dot + 122.5 * P
            #                    )
>>>>>>> 40908484
            X_dot = cs.vertcat(x_dot,
                               (beta_1 * T + beta_2) * cs.sin(theta + pitch_bias) + beta_3,
                               z_dot,
                               (beta_1 * T + beta_2) * cs.cos(theta + pitch_bias) - g,
                               theta_dot,
                               alpha_1 * (theta + pitch_bias) + alpha_2 * theta_dot + alpha_3 * P)
            # Define observation.
            Y = cs.vertcat(x, x_dot, z, z_dot, theta, theta_dot)

            T_mapping = beta_1 * T + beta_2
            P_mapping = alpha_1 * (theta + pitch_bias) + alpha_2 * theta_dot + alpha_3 * P
            self.T_mapping_func = cs.Function('T_mapping', [T], [T_mapping])
            self.P_mapping_func = cs.Function('P_mapping', [P, theta, theta_dot], [P_mapping])
        
        elif self.QUAD_TYPE == QuadType.TWO_D_ATTITUDE_BODY:
            nx, nu = 6, 2
            # Define states.
            x = cs.MX.sym('x')
            vx = cs.MX.sym('vx')
            theta = cs.MX.sym('theta')  # pitch angle [rad]
            theta_dot = cs.MX.sym('theta_dot')
            z = cs.MX.sym('z')
            vz = cs.MX.sym('vz')
            X = cs.vertcat(x, vx, z, vz, theta, theta_dot)
            # Define input collective thrust and theta.
            T = cs.MX.sym('T_c')  # normalized thrust [N]
            P = cs.MX.sym('P_c')  # desired pitch angle [rad]
            U = cs.vertcat(T, P)
            # The thrust in PWM is converted from the normalized thrust.
            # With the formulat F_desired = b_F * T + a_F

            # Define dynamics equations.
            X_dot = cs.vertcat(vx *cs.cos(theta) - vz * cs.sin(theta),
                               vz * theta_dot - g * cs.sin(theta),
                               vx * cs.sin(theta) + vz * cs.cos(theta),
                               -vx * theta_dot - g * cs.cos(theta) + (beta_1 * T + beta_2),
                               -theta_dot,
                               alpha_1 * (-theta + pitch_bias) + alpha_2 * -theta_dot + alpha_3 * P)
            # Define observation.
            x_dot = vx * cs.cos(theta) + vz * cs.sin(theta)
            z_dot = -vx * cs.sin(theta) + vz * cs.cos(theta)
            # Y = cs.vertcat(x, x_dot, z, z_dot, theta, theta_dot)
            Y = cs.vertcat(x, vx, z, vz, theta, theta_dot)
            T_mapping = beta_1 * T + beta_2
            self.T_mapping_func = cs.Function('T_mapping', [T], [T_mapping])

        elif self.QUAD_TYPE == QuadType.TWO_D_ATTITUDE_5S:
            nx, nu = 5, 2
            # Define states.
            x = cs.MX.sym('x')
            x_dot = cs.MX.sym('x_dot')
            theta = cs.MX.sym('theta')  # pitch angle [rad]
            X = cs.vertcat(x, x_dot, z, z_dot, theta)
            # Define input collective thrust and theta.
            T = cs.MX.sym('T_c')  # normlized thrust [N]
            P = cs.MX.sym('P_c')  # desired pitch angle [rad]
            U = cs.vertcat(T, P)
            # The thrust in PWM is converted from the normalized thrust.
            # With the formulat F_desired = b_F * T + a_F

            # Define dynamics equations.
            # TODO: create a parameter for the new quad model
            X_dot = cs.vertcat(x_dot,
                               (18.112984649321753 * T + 3.7613154938448576) * cs.sin(theta),
                               z_dot,
                               (18.112984649321753 * T + 3.7613154938448576) * cs.cos(theta) - g,
                               -60.00143727772195 * theta + 60.00143727772195 * P)
            # Define observation.
            Y = cs.vertcat(x, x_dot, z, z_dot, theta)
        elif self.QUAD_TYPE == QuadType.THREE_D:
            nx, nu = 12, 4
            Ixx = prior_prop.get('Ixx', self.J[0, 0])
            Izz = prior_prop.get('Izz', self.J[2, 2])
            J = cs.blockcat([[Ixx, 0.0, 0.0],
                             [0.0, Iyy, 0.0],
                             [0.0, 0.0, Izz]])
            Jinv = cs.blockcat([[1.0 / Ixx, 0.0, 0.0],
                                [0.0, 1.0 / Iyy, 0.0],
                                [0.0, 0.0, 1.0 / Izz]])
            gamma = self.KM / self.KF
            x = cs.MX.sym('x')
            y = cs.MX.sym('y')
            phi = cs.MX.sym('phi')  # Roll
            theta = cs.MX.sym('theta')  # Pitch
            psi = cs.MX.sym('psi')  # Yaw
            x_dot = cs.MX.sym('x_dot')
            y_dot = cs.MX.sym('y_dot')
            p_body = cs.MX.sym('p')  # Body frame roll rate
            q_body = cs.MX.sym('q')  # body frame pith rate
            r_body = cs.MX.sym('r')  # body frame yaw rate
            # PyBullet Euler angles use the SDFormat for rotation matrices.
            Rob = csRotXYZ(phi, theta, psi)  # rotation matrix transforming a vector in the body frame to the world frame.

            # Define state variables.
            X = cs.vertcat(x, x_dot, y, y_dot, z, z_dot, phi, theta, psi, p_body, q_body, r_body)

            # Define inputs.
            f1 = cs.MX.sym('f1')
            f2 = cs.MX.sym('f2')
            f3 = cs.MX.sym('f3')
            f4 = cs.MX.sym('f4')
            U = cs.vertcat(f1, f2, f3, f4)

            # From Ch. 2 of Luis, Carlos, and Jérôme Le Ny. 'Design of a trajectory tracking controller for a
            # nanoquadcopter.' arXiv preprint arXiv:1608.05786 (2016).

            # Defining the dynamics function.
            # We are using the velocity of the base wrt to the world frame expressed in the world frame.
            # Note that the reference expresses this in the body frame.
            oVdot_cg_o = Rob @ cs.vertcat(0, 0, f1 + f2 + f3 + f4) / m - cs.vertcat(0, 0, g)
            pos_ddot = oVdot_cg_o
            pos_dot = cs.vertcat(x_dot, y_dot, z_dot)
            Mb = cs.vertcat(length / cs.sqrt(2.0) * (f1 + f2 - f3 - f4),
                            length / cs.sqrt(2.0) * (-f1 + f2 + f3 - f4),
                            gamma * (-f1 + f2 - f3 + f4))
            rate_dot = Jinv @ (Mb - (cs.skew(cs.vertcat(p_body, q_body, r_body)) @ J @ cs.vertcat(p_body, q_body, r_body)))
            ang_dot = cs.blockcat([[1, cs.sin(phi) * cs.tan(theta), cs.cos(phi) * cs.tan(theta)],
                                   [0, cs.cos(phi), -cs.sin(phi)],
                                   [0, cs.sin(phi) / cs.cos(theta), cs.cos(phi) / cs.cos(theta)]]) @ cs.vertcat(p_body, q_body, r_body)
            X_dot = cs.vertcat(pos_dot[0], pos_ddot[0], pos_dot[1], pos_ddot[1], pos_dot[2], pos_ddot[2], ang_dot, rate_dot)
            Y = cs.vertcat(x, x_dot, y, y_dot, z, z_dot, phi, theta, psi, p_body, q_body, r_body)
        elif self.QUAD_TYPE == QuadType.THREE_D_ATTITUDE:
            nx, nu = 12, 4
            # Define states.
            x = cs.MX.sym('x')
            x_dot = cs.MX.sym('x_dot')
            y = cs.MX.sym('y')
            y_dot = cs.MX.sym('y_dot')
            phi = cs.MX.sym('phi')  # roll angle [rad]
            phi_dot = cs.MX.sym('phi_dot')
            theta = cs.MX.sym('theta')  # pitch angle [rad]
            theta_dot = cs.MX.sym('theta_dot')
            psi = cs.MX.sym('psi')  # yaw angle [rad]
            psi_dot = cs.MX.sym('psi_dot')
            X = cs.vertcat(x, x_dot, y, y_dot, z, z_dot, phi, theta, psi, phi_dot, theta_dot, psi_dot)
            # Define input collective thrust and theta.
            T = cs.MX.sym('T_c')  # normalized thrust [N]
            R = cs.MX.sym('R_c')  # desired roll angle [rad]
            P = cs.MX.sym('P_c')  # desired pitch angle [rad]
            Y = cs.MX.sym('Y_c')  # desired yaw angle [rad]
            U = cs.vertcat(T, R, P, Y)
            # The thrust in PWM is converted from the normalized thrust.
            # With the formulat F_desired = b_F * T + a_F

            # Define dynamics equations.
            # TODO: create a parameter for the new quad model
            X_dot = cs.vertcat(x_dot,
                               (20.763637147006943 * T + 3.1610208881218727) * (
                                           cs.cos(phi) * cs.sin(theta) * cs.cos(psi) + cs.sin(phi) * cs.sin(psi)),
                               y_dot,
                               (20.763637147006943 * T + 3.1610208881218727) * (
                                           cs.cos(phi) * cs.sin(theta) * cs.sin(psi) - cs.sin(phi) * cs.cos(psi)),
                               z_dot,
                               (20.763637147006943 * T + 3.1610208881218727) * cs.cos(phi) * cs.cos(theta) - g,
                               phi_dot,
                               theta_dot,
                               psi_dot,
                               - 25.651473451232217 * phi - 2.5580262532002482 * phi_dot + 17.524089241776338 * R,
                               - 61.62863740616216 * theta - 7.205874472066235 * theta_dot + 51.90335491067372 * P,
                               - 12.544174350349687 * psi - 0.012945379372787613 * psi_dot + 43.839961280232046 * Y)
            # Define observation.
            Y = cs.vertcat(x, x_dot, y, y_dot, z, z_dot, phi, theta, psi, phi_dot, theta_dot, psi_dot)

        # Set the equilibrium values for linearizations.
        X_EQ = np.zeros(self.state_dim)
        # if self.QUAD_TYPE == QuadType.TWO_D_ATTITUDE:
        if self.QUAD_TYPE in [QuadType.TWO_D_ATTITUDE, QuadType.TWO_D_ATTITUDE_5S, QuadType.THREE_D_ATTITUDE]:
            U_EQ = np.array([u_eq, 0])
        else:
            U_EQ = np.ones(self.action_dim) * u_eq / self.action_dim
        # Define cost (quadratic form).
        Q = cs.MX.sym('Q', nx, nx)
        R = cs.MX.sym('R', nu, nu)
        Xr = cs.MX.sym('Xr', nx, 1)
        Ur = cs.MX.sym('Ur', nu, 1)
        cost_func = 0.5 * (X - Xr).T @ Q @ (X - Xr) + 0.5 * (U - Ur).T @ R @ (U - Ur)
        # Define dynamics and cost dictionaries.
        dynamics = {'dyn_eqn': X_dot, 'obs_eqn': Y, 'vars': {'X': X, 'U': U}}
        cost = {
            'cost_func': cost_func,
            'vars': {
                'X': X,
                'U': U,
                'Xr': Xr,
                'Ur': Ur,
                'Q': Q,
                'R': R
            }
        }
        # Additional params to cache
        params = {
            # prior inertial properties
            'quad_mass': m,
            'quad_Iyy': Iyy,
            'quad_Ixx': Ixx if 'Ixx' in locals() else None,
            'quad_Izz': Izz if 'Izz' in locals() else None,
            # equilibrium point for linearization
            'X_EQ': X_EQ,
            'U_EQ': U_EQ,
        }
        # Setup symbolic model.
        self.symbolic = SymbolicModel(dynamics=dynamics, cost=cost, dt=dt, params=params)

    def _set_action_space(self):
        """Sets the action space of the environment."""
        # Define action/input dimension, labels, and units.
        if self.QUAD_TYPE == QuadType.ONE_D:
            action_dim = 1
            self.ACTION_LABELS = ['T']
            self.ACTION_UNITS = ['N'] if not self.NORMALIZED_RL_ACTION_SPACE else ['-']
        elif self.QUAD_TYPE == QuadType.TWO_D:
            action_dim = 2
            self.ACTION_LABELS = ['T1', 'T2']
            self.ACTION_UNITS = ['N', 'N'] if not self.NORMALIZED_RL_ACTION_SPACE else ['-', '-']
        elif self.QUAD_TYPE == QuadType.TWO_D_ATTITUDE:
            action_dim = 2
            self.ACTION_LABELS = ['T_c', 'P_c']
            self.ACTION_UNITS = ['N', 'rad'] if not self.NORMALIZED_RL_ACTION_SPACE else ['-', '-']
        elif self.QUAD_TYPE == QuadType.TWO_D_ATTITUDE_5S:
            action_dim = 2
            self.ACTION_LABELS = ['T_c', 'P_c']
            self.ACTION_UNITS = ['N', 'rad'] if not self.NORMALIZED_RL_ACTION_SPACE else ['-', '-']
        elif self.QUAD_TYPE == QuadType.TWO_D_ATTITUDE_BODY:
            action_dim = 2
            self.ACTION_LABELS = ['T_c', 'P_c']
            self.ACTION_UNITS = ['N', 'rad'] if not self.NORMALIZED_RL_ACTION_SPACE else ['-', '-']
        elif self.QUAD_TYPE == QuadType.THREE_D:
            action_dim = 4
            self.ACTION_LABELS = ['T1', 'T2', 'T3', 'T4']
            self.ACTION_UNITS = ['N', 'N', 'N', 'N'] if not self.NORMALIZED_RL_ACTION_SPACE else ['-', '-', '-', '-']
        elif self.QUAD_TYPE == QuadType.THREE_D_ATTITUDE:
            action_dim = 4
            self.ACTION_LABELS = ['T_c', 'R_c', 'P_c', 'Y_c']
            self.ACTION_UNITS = ['N', 'rad', 'rad', 'rad'] if not self.NORMALIZED_RL_ACTION_SPACE else ['-', '-', '-', '-']

        # Defining physical bounds for actions
        max_roll_deg = 25
        max_roll_rad = max_roll_deg * math.pi / 180
        max_pitch_deg = 25
        max_pitch_rad = max_pitch_deg * math.pi / 180
        max_yaw_deg = 25
        max_yaw_rad = max_yaw_deg * math.pi / 180
        # if self.QUAD_TYPE == QuadType.TWO_D_ATTITUDE or self.QUAD_TYPE == QuadType.TWO_D_ATTITUDE_5S:
        if self.QUAD_TYPE in [QuadType.TWO_D_ATTITUDE, QuadType.TWO_D_ATTITUDE_5S, QuadType.TWO_D_ATTITUDE_BODY]:
            n_mot = 4  # due to collective thrust
            a_low = self.KF * n_mot * (self.PWM2RPM_SCALE * self.MIN_PWM + self.PWM2RPM_CONST)**2
            a_high = self.KF * n_mot * (self.PWM2RPM_SCALE * self.MAX_PWM + self.PWM2RPM_CONST)**2
            self.physical_action_bounds = (np.array([np.full(1, a_low, np.float32), np.full(1, -max_pitch_rad, np.float32)]).flatten(),
                                           np.array([np.full(1, a_high, np.float32), np.full(1, max_pitch_rad, np.float32)]).flatten())
        elif self.QUAD_TYPE == QuadType.THREE_D_ATTITUDE:
            n_mot = 4  # due to collective thrust
            a_low = self.KF * n_mot * (self.PWM2RPM_SCALE * self.MIN_PWM + self.PWM2RPM_CONST)**2
            a_high = self.KF * n_mot * (self.PWM2RPM_SCALE * self.MAX_PWM + self.PWM2RPM_CONST)**2
            self.physical_action_bounds = (np.array([np.full(1, a_low, np.float32),
                                                     np.full(1, -max_roll_rad, np.float32),
                                                     np.full(1, -max_pitch_rad, np.float32),
                                                     np.full(1, -max_yaw_rad, np.float32)]).flatten(),
                                           np.array([np.full(1, a_high, np.float32),
                                                     np.full(1, max_roll_rad, np.float32),
                                                     np.full(1, max_pitch_rad, np.float32),
                                                     np.full(1, max_yaw_rad, np.float32)]).flatten())
        else:
            n_mot = 4 / action_dim
            a_low = self.KF * n_mot * (self.PWM2RPM_SCALE * self.MIN_PWM + self.PWM2RPM_CONST)**2
            a_high = self.KF * n_mot * (self.PWM2RPM_SCALE * self.MAX_PWM + self.PWM2RPM_CONST)**2
            self.physical_action_bounds = (np.full(action_dim, a_low, np.float32),
                                           np.full(action_dim, a_high, np.float32))

        if self.NORMALIZED_RL_ACTION_SPACE:
            # Normalized thrust (around hover thrust).
            # if self.QUAD_TYPE == QuadType.TWO_D_ATTITUDE or self.QUAD_TYPE == QuadType.TWO_D_ATTITUDE_5S:
            if self.QUAD_TYPE in [QuadType.TWO_D_ATTITUDE, QuadType.TWO_D_ATTITUDE_5S, QuadType.TWO_D_ATTITUDE_BODY]:
                self.hover_thrust = self.GRAVITY_ACC * self.MASS
            else:
                self.hover_thrust = self.GRAVITY_ACC * self.MASS / action_dim
            self.action_space = spaces.Box(low=-np.ones(action_dim),
                                           high=np.ones(action_dim),
                                           dtype=np.float32)
        else:
            # Direct thrust control.
            self.action_space = spaces.Box(low=self.physical_action_bounds[0],
                                           high=self.physical_action_bounds[1],
                                           dtype=np.float32)

    def _set_observation_space(self):
        """Sets the observation space of the environment."""
        self.x_threshold = 2
        self.y_threshold = 2
        self.z_threshold = 2
        self.phi_threshold_radians = 85 * math.pi / 180
        self.theta_threshold_radians = 85 * math.pi / 180
        self.psi_threshold_radians = 180 * math.pi / 180  # Do not bound yaw.
        self.x_dot_threshold = 15
        self.y_dot_threshold = 15
        self.z_dot_threshold = 15
        self.phi_dot_threshold_radians = 500 * math.pi / 180
        self.theta_dot_threshold_radians = 500 * math.pi / 180
        self.psi_dot_threshold_radians = 500 * math.pi / 180

        # Define obs/state bounds, labels and units.
        if self.QUAD_TYPE == QuadType.ONE_D:
            # obs/state = {z, z_dot}.
            low = np.array([self.GROUND_PLANE_Z, -self.z_dot_threshold])
            high = np.array([self.z_threshold, self.z_dot_threshold])
            self.STATE_LABELS = ['z', 'z_dot']
            self.STATE_UNITS = ['m', 'm/s']
        # elif self.QUAD_TYPE == QuadType.TWO_D or self.QUAD_TYPE == QuadType.TWO_D_ATTITUDE:
        elif self.QUAD_TYPE in [QuadType.TWO_D, QuadType.TWO_D_ATTITUDE, QuadType.TWO_D_ATTITUDE_BODY]:
            # obs/state = {x, x_dot, z, z_dot, theta, theta_dot}.
            low = np.array([
                -self.x_threshold, -self.x_dot_threshold,
                self.GROUND_PLANE_Z, -self.z_dot_threshold,
                -self.theta_threshold_radians, -self.theta_dot_threshold_radians
            ])
            high = np.array([
                self.x_threshold, self.x_dot_threshold,
                self.z_threshold, self.z_dot_threshold,
                self.theta_threshold_radians, self.theta_dot_threshold_radians
            ])
            self.STATE_LABELS = ['x', 'x_dot', 'z', 'z_dot', 'theta', 'theta_dot']
            self.STATE_UNITS = ['m', 'm/s', 'm', 'm/s', 'rad', 'rad/s']
        elif self.QUAD_TYPE == QuadType.TWO_D_ATTITUDE_5S:
            # obs/state = {x, x_dot, z, z_dot, theta, theta_dot}.
            low = np.array([
                -self.x_threshold, -self.x_dot_threshold,
                self.GROUND_PLANE_Z, -self.z_dot_threshold,
                -self.theta_threshold_radians
            ])
            high = np.array([
                self.x_threshold, self.x_dot_threshold,
                self.z_threshold, self.z_dot_threshold,
                self.theta_threshold_radians
            ])
            self.STATE_LABELS = ['x', 'x_dot', 'z', 'z_dot', 'theta']
            self.STATE_UNITS = ['m', 'm/s', 'm', 'm/s', 'rad']
        elif self.QUAD_TYPE == QuadType.THREE_D or self.QUAD_TYPE == QuadType.THREE_D_ATTITUDE:
            # obs/state = {x, x_dot, y, y_dot, z, z_dot, phi, theta, psi, p_body, q_body, r_body}.
            low = np.array([
                -self.x_threshold, -self.x_dot_threshold,
                -self.y_threshold, -self.y_dot_threshold,
                self.GROUND_PLANE_Z, -self.z_dot_threshold,
                -self.phi_threshold_radians, -self.theta_threshold_radians, -self.psi_threshold_radians,
                -self.phi_dot_threshold_radians, -self.theta_dot_threshold_radians, -self.psi_dot_threshold_radians
            ])
            high = np.array([
                self.x_threshold, self.x_dot_threshold,
                self.y_threshold, self.y_dot_threshold,
                self.z_threshold, self.z_dot_threshold,
                self.phi_threshold_radians, self.theta_threshold_radians, self.psi_threshold_radians,
                self.phi_dot_threshold_radians, self.theta_dot_threshold_radians, self.psi_dot_threshold_radians
            ])
            self.STATE_LABELS = ['x', 'x_dot', 'y', 'y_dot', 'z', 'z_dot',
                                 'phi', 'theta', 'psi', 'p', 'q', 'r']
            self.STATE_UNITS = ['m', 'm/s', 'm', 'm/s', 'm', 'm/s',
                                'rad', 'rad', 'rad', 'rad/s', 'rad/s', 'rad/s']
        # Define the state space for the dynamics.
        self.state_space = spaces.Box(low=low, high=high, dtype=np.float32)

        # Concatenate reference for RL.
        if self.COST == Cost.RL_REWARD and self.TASK == Task.TRAJ_TRACKING and self.obs_goal_horizon > 0:
            # Include future goal state(s).
            # e.g. horizon=1, obs = {state, state_target}
            mul = 1 + self.obs_goal_horizon
            low = np.concatenate([low] * mul)
            high = np.concatenate([high] * mul)
        elif self.COST == Cost.RL_REWARD and self.TASK == Task.STABILIZATION and self.obs_goal_horizon > 0:
            low = np.concatenate([low] * 2)
            high = np.concatenate([high] * 2)

        # Define obs space exposed to the controller.
        # Note how the obs space can differ from state space (i.e. augmented with the next reference states for RL)
        self.observation_space = spaces.Box(low=low, high=high, dtype=np.float32)

    def _setup_disturbances(self):
        """Sets up the disturbances."""
        # Custom disturbance info.
        self.DISTURBANCE_MODES['observation']['dim'] = self.obs_dim
        self.DISTURBANCE_MODES['action']['dim'] = self.action_dim
        self.DISTURBANCE_MODES['dynamics']['dim'] = int(self.QUAD_TYPE)
        super()._setup_disturbances()

    # noinspection PyUnreachableCode
    def _preprocess_control(self, action):
        """Converts the action passed to .step() into motors' RPMs (ndarray of shape (4,)).

        Args:
            action (ndarray): The raw action input, of size 1 or 2 depending on QUAD_TYPE.

        Returns:
            action (ndarray): The motors RPMs to apply to the quadrotor.
        """
        action = self.denormalize_action(action)
        # self.current_physical_action = self.normalize_action(action)
        self.current_physical_action = action

        # Apply disturbances.
        if 'action' in self.disturbances:
            self.current_physical_action = self.disturbances['action'].apply(self.current_physical_action, self)
        if self.adversary_disturbance == 'action':
            self.current_physical_action = self.current_physical_action + self.adv_action
        self.current_noisy_physical_action = self.current_physical_action

        # Identified dynamics model works with collective thrust and pitch directly
        # No need to compute RPMs, (save compute)
        self.current_clipped_action = np.clip(self.current_noisy_physical_action,
                                              self.physical_action_bounds[0],
                                              self.physical_action_bounds[1])[0]
        if self.PHYSICS == Physics.DYN_SI or self.PHYSICS == Physics.DYN_SI_3D:
            return None

        # if self.QUAD_TYPE == QuadType.TWO_D_ATTITUDE or self.QUAD_TYPE == QuadType.TWO_D_ATTITUDE_5S:
        if self.QUAD_TYPE in [QuadType.TWO_D_ATTITUDE, QuadType.TWO_D_ATTITUDE_5S, QuadType.TWO_D_ATTITUDE_BODY]:
            collective_thrust, pitch = self.current_clipped_action

            if self.PHYSICS == Physics.DYN_2D:
                quat = get_quaternion_from_euler(self.rpy[0, :])
            else:
                _, quat = p.getBasePositionAndOrientation(self.DRONE_IDS[0], physicsClientId=self.PYB_CLIENT)
            thrust_action = self.attitude_control._dslPIDAttitudeControl(collective_thrust / 4,
                                                                         quat, np.array([0, pitch, 0]))
            # input thrust is in Newton
            thrust = np.array([thrust_action[0] + thrust_action[3], thrust_action[1] + thrust_action[2]])
            thrust = np.clip(thrust, np.full(2, self.physical_action_bounds[0][0] / 2),
                             np.full(2, self.physical_action_bounds[1][0] / 2))
            pitch = np.clip(pitch, self.physical_action_bounds[0][1], self.physical_action_bounds[1][1])
            self.current_clipped_action = np.array([sum(thrust), pitch])
        else:
            thrust = np.clip(action, self.physical_action_bounds[0], self.physical_action_bounds[1])
            self.current_clipped_action = thrust
        # convert to quad motor rpm commands
        pwm = cmd2pwm(thrust, self.PWM2RPM_SCALE, self.PWM2RPM_CONST, self.KF, self.MIN_PWM, self.MAX_PWM)
        rpm = pwm2rpm(pwm, self.PWM2RPM_SCALE, self.PWM2RPM_CONST)
        return rpm

    def normalize_action(self, action):
        """Converts a physical action into a normalized action if necessary.

        Args:
            action (ndarray): The action to be converted.

        Returns:
            normalized_action (ndarray): The action in the correct action space.
        """
        if self.NORMALIZED_RL_ACTION_SPACE:
            # if self.QUAD_TYPE == QuadType.TWO_D_ATTITUDE or self.QUAD_TYPE == QuadType.TWO_D_ATTITUDE_5S:
            if self.QUAD_TYPE in [QuadType.TWO_D_ATTITUDE, QuadType.TWO_D_ATTITUDE_5S, QuadType.TWO_D_ATTITUDE_BODY]:
                action = np.array([(action[0] / self.hover_thrust - 1) / self.norm_act_scale, action[1]])
            else:
                action = (action / self.hover_thrust - 1) / self.norm_act_scale

        return action

    def denormalize_action(self, action):
        """Converts a normalized action into a physical action if necessary.

        Args:
            action (ndarray): The action to be converted.

        Returns:
            physical_action (ndarray): The physical action.
        """

        if self.NORMALIZED_RL_ACTION_SPACE:
            # if self.QUAD_TYPE == QuadType.TWO_D_ATTITUDE or self.QUAD_TYPE == QuadType.TWO_D_ATTITUDE_5S:
            if self.QUAD_TYPE in [QuadType.TWO_D_ATTITUDE, QuadType.TWO_D_ATTITUDE_5S, QuadType.TWO_D_ATTITUDE_BODY]:
                # # divided by 4 as action[0] is a collective thrust
                # thrust = action[0] / 4
                # hover_pwm = (self.HOVER_RPM - self.PWM2RPM_CONST) / self.PWM2RPM_SCALE
                # thrust = np.where(thrust <= 0, self.MIN_PWM + (thrust + 1) * (hover_pwm - self.MIN_PWM),
                #                    hover_pwm + (self.MAX_PWM - hover_pwm) * thrust)

                thrust = (1 + self.norm_act_scale * action[0]) * self.hover_thrust
                # thrust = self.attitude_control.thrust2pwm(thrust)
                # thrust = self.HOVER_RPM * (1+0.05*action[0])

                action = np.array([thrust, action[1]])
            else:
                action = (1 + self.norm_act_scale * action) * self.hover_thrust

        return action

    def _get_observation(self):
        """Returns the current observation (state) of the environment.

        Returns:
            obs (ndarray): The state of the quadrotor, of size 2 or 6 depending on QUAD_TYPE.
        """
        full_state = self._get_drone_state_vector(0)
        pos, _, rpy, vel, ang_v, rpy_rate, _ = np.split(full_state, [3, 7, 10, 13, 16, 19])
        if self.QUAD_TYPE == QuadType.ONE_D:
            # {z, z_dot}.
            self.state = np.hstack([pos[2], vel[2]]).reshape((2,))
        elif self.QUAD_TYPE == QuadType.TWO_D:
            # {x, x_dot, z, z_dot, theta, theta_dot}.
            self.state = np.hstack(
                [pos[0], vel[0], pos[2], vel[2], rpy[1], ang_v[1]]
            ).reshape((6,))
        elif self.QUAD_TYPE == QuadType.TWO_D_ATTITUDE:
            # {x, x_dot, z, z_dot, theta, theta_dot}.
            self.state = np.hstack(
                [pos[0], vel[0], pos[2], vel[2], rpy[1], rpy_rate[1]]
            ).reshape((6,))
        elif self.QUAD_TYPE == QuadType.TWO_D_ATTITUDE_BODY:
            # perform transformation to body frame translational velocities
            pitch = -rpy[1]
            vx = vel[0] * np.cos(pitch) - vel[2] * np.sin(pitch)
            vz = vel[0] * np.sin(pitch) + vel[2] * np.cos(pitch)
            # {x, vx, z, vz, theta, theta_dot}.
            self.state = np.hstack(
                [pos[0], vx, pos[2], vz, pitch, rpy_rate[1]]
            ).reshape((6,))
            world_state = np.hstack(
                [pos[0], vel[0], pos[2], vel[2], rpy[1], rpy_rate[1]]
            ).reshape((6,))
            print('world_state: ', world_state)

        elif self.QUAD_TYPE == QuadType.TWO_D_ATTITUDE_5S:
            # {x, x_dot, z, z_dot, theta, theta_dot}.
            self.state = np.hstack(
                [pos[0], vel[0], pos[2], vel[2], rpy[1]]
            ).reshape((5,))
        elif self.QUAD_TYPE == QuadType.THREE_D:
            Rob = np.array(p.getMatrixFromQuaternion(self.quat[0])).reshape((3, 3))
            Rbo = Rob.T
            ang_v_body_frame = Rbo @ ang_v
            # {x, x_dot, y, y_dot, z, z_dot, phi, theta, psi, p_body, q_body, r_body}.
            self.state = np.hstack(
                # [pos[0], vel[0], pos[1], vel[1], pos[2], vel[2], rpy, ang_v]  # Note: world ang_v != body frame pqr
                [pos[0], vel[0], pos[1], vel[1], pos[2], vel[2], rpy, ang_v_body_frame]
            ).reshape((12,))
        elif self.QUAD_TYPE == QuadType.THREE_D_ATTITUDE:
            # {x, x_dot, y, y_dot, z, z_dot, phi, theta, psi, p_body, q_body, r_body}.
            self.state = np.hstack(
                # [pos[0], vel[0], pos[1], vel[1], pos[2], vel[2], rpy, ang_v]
                [pos[0], vel[0], pos[1], vel[1], pos[2], vel[2], rpy, ang_v]
            ).reshape((12,))
        # if not np.array_equal(self.state,
        #                       np.clip(self.state, self.observation_space.low, self.observation_space.high)):
        #     if self.GUI and self.VERBOSE:
        #         print(
        #             '[WARNING]: observation was clipped in Quadrotor._get_observation().'
        #         )

        # Concatenate goal info (references state(s)) for RL.
        # Plus two because ctrl_step_counter has not incremented yet, and we want to return the obs (which would be
        # ctrl_step_counter + 1 as the action has already been applied), and the next state (+ 2) for the RL to see
        # the next state.
        obs = deepcopy(self.state)
        if self.at_reset:
            obs = self.extend_obs(obs, 1)
        else:
            obs = self.extend_obs(obs, self.ctrl_step_counter + 2)

        # Apply observation disturbance.
        if 'observation' in self.disturbances:
            obs = self.disturbances['observation'].apply(obs, self)
        return obs

    def _get_reward(self):
        """Computes the current step's reward value.

        Returns:
            reward (float): The evaluated reward/cost.
        """
        # RL cost.
        if self.COST == Cost.RL_REWARD:
            state = self.state
            act = np.asarray(self.current_clipped_action)
            act_error = act - self.U_GOAL
            # Quadratic costs w.r.t state and action
            # TODO: consider using multiple future goal states for cost in tracking
            if self.TASK == Task.STABILIZATION:
                state_error = state - self.X_GOAL
                dist = np.sum(self.rew_state_weight * state_error * state_error)
                dist += np.sum(self.rew_act_weight * act_error * act_error)
            if self.TASK == Task.TRAJ_TRACKING:
                wp_idx = min(self.ctrl_step_counter + 1, self.X_GOAL.shape[
                    0] - 1)  # +1 because state has already advanced but counter not incremented.
                state_error = state - self.X_GOAL[wp_idx]
                dist = np.sum(self.rew_state_weight * state_error * state_error)
                dist += np.sum(self.rew_act_weight * act_error * act_error)
            rew = -dist
            # Convert rew to be positive and bounded [0,1].
            if self.rew_exponential:
                rew = np.exp(rew)
            return rew

        # Control cost.
        self.Q = np.diag(self.rew_state_weight)
        self.R = np.diag(self.rew_act_weight)
        if self.COST == Cost.QUADRATIC:
            if self.TASK == Task.STABILIZATION:
                return float(self.symbolic.loss(x=self.state,
                                                Xr=self.X_GOAL,
                                                u=self.current_clipped_action,
                                                Ur=self.U_GOAL,
                                                Q=self.Q,
                                                R=self.R)['l'])
            if self.TASK == Task.TRAJ_TRACKING:
                return float(self.symbolic.loss(x=self.state,
                                                Xr=self.X_GOAL[self.ctrl_step_counter + 1, :],  # +1 because state has already advanced but counter not incremented.
                                                u=self.current_clipped_action,
                                                Ur=self.U_GOAL,
                                                Q=self.Q,
                                                R=self.R)['l'])

    def _get_done(self):
        """Computes the conditions for termination of an episode.

        Returns:
            done (bool): Whether an episode is over.
        """
        # Done if goal reached for stabilization task with quadratic cost.
        if self.TASK == Task.STABILIZATION:
            self.goal_reached = bool(
                np.linalg.norm(self.state - self.X_GOAL) < self.TASK_INFO['stabilization_goal_tolerance'])
            if self.goal_reached:
                return True

        # Done if state is out-of-bounds.
        if self.done_on_out_of_bound:
            if self.QUAD_TYPE == QuadType.ONE_D:
                mask = np.array([1, 0])
            if self.QUAD_TYPE == QuadType.TWO_D:
                mask = np.array([1, 0, 1, 0, 1, 0])
            # if self.QUAD_TYPE == QuadType.TWO_D_ATTITUDE:
            if self.QUAD_TYPE in [QuadType.TWO_D_ATTITUDE, QuadType.TWO_D_ATTITUDE_5S, QuadType.TWO_D_ATTITUDE_BODY]:
                mask = np.array([1, 0, 1, 0, 1, 0])
            if self.QUAD_TYPE == QuadType.TWO_D_ATTITUDE_5S:
                mask = np.array([1, 0, 1, 0, 1])
            if self.QUAD_TYPE == QuadType.THREE_D:
                mask = np.array([1, 0, 1, 0, 1, 0, 1, 1, 1, 0, 0, 0])
            if self.QUAD_TYPE == QuadType.THREE_D_ATTITUDE:
                mask = np.array([1, 0, 1, 0, 1, 0, 1, 1, 1, 0, 0, 0])
            # Element-wise or to check out-of-bound conditions.
            self.out_of_bounds = np.logical_or(self.state < self.state_space.low,
                                               self.state > self.state_space.high)
            # Mask out un-included dimensions (i.e. velocities)
            self.out_of_bounds = np.any(self.out_of_bounds * mask)
            # Early terminate if needed.
            if self.out_of_bounds:
                return True
        self.out_of_bounds = False

        return False

    def _get_info(self):
        """Generates the info dictionary returned by every call to .step().

        Returns:
            info (dict): A dictionary with information about the constraints evaluations and violations.
        """
        info = {}
        if self.TASK == Task.STABILIZATION and self.COST == Cost.QUADRATIC:
            info['goal_reached'] = self.goal_reached  # Add boolean flag for the goal being reached.
        if self.done_on_out_of_bound:
            info['out_of_bounds'] = self.out_of_bounds
        # Add MSE.
        state = deepcopy(self.state)
        if self.TASK == Task.STABILIZATION:
            state_error = state - self.X_GOAL
        elif self.TASK == Task.TRAJ_TRACKING:
            # TODO: should use angle wrapping
            # state[4] = normalize_angle(state[4])
            wp_idx = min(self.ctrl_step_counter + 1,
                         self.X_GOAL.shape[0] - 1)  # +1 so that state is being compared with proper reference state.
            state_error = state - self.X_GOAL[wp_idx]
        # Filter only relevant dimensions.
        state_error = state_error * self.info_mse_metric_state_weight
        info['mse'] = np.sum(state_error ** 2)
        # if self.constraints is not None:
        #     info['constraint_values'] = self.constraints.get_values(self)
        #     info['constraint_violations'] = self.constraints.get_violations(self)
        return info

    def _get_reset_info(self):
        """Generates the info dictionary returned by every call to .reset().

        Returns:
            info (dict): A dictionary with information about the dynamics and constraints symbolic models.
        """
        info = {'symbolic_model': self.symbolic, 'physical_parameters': {
            'quadrotor_mass': self.OVERRIDDEN_QUAD_MASS,
            'quadrotor_inertia': self.OVERRIDDEN_QUAD_INERTIA,
        }, 'x_reference': self.X_GOAL, 'u_reference': self.U_GOAL}
        if self.constraints is not None:
            info['symbolic_constraints'] = self.constraints.get_all_symbolic_models()
        return info<|MERGE_RESOLUTION|>--- conflicted
+++ resolved
@@ -657,9 +657,6 @@
 
             # Define dynamics equations.
             # TODO: create a parameter for the new quad model
-<<<<<<< HEAD
-            wn = 30
-=======
             # X_dot = cs.vertcat(x_dot,
             #                    (18.112984649321753 * T + 3.7613154938448576) * cs.sin(theta),
             #                    z_dot,
@@ -668,7 +665,6 @@
             #                    # 60 * (60 * (P - theta) - theta_dot)
             #                    -143.9 * theta - 13.02 * theta_dot + 122.5 * P
             #                    )
->>>>>>> 40908484
             X_dot = cs.vertcat(x_dot,
                                (beta_1 * T + beta_2) * cs.sin(theta + pitch_bias) + beta_3,
                                z_dot,
